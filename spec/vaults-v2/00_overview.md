# Vaults V2 Overview

## Introduction

The Noble Dollar Vault V2 system represents a significant evolution in decentralized yield optimization, introducing sophisticated mechanisms for managing multi-chain yield strategies while maintaining security and fair value distribution. This system features a single vault on the Noble chain that enables $USDN holders to participate in diversified yield opportunities by managing multiple remote positions across different protocols and chains through a professionally managed structure.

## Core Architecture

### Single Vault, Multiple Remote Positions

The V2 system features a single vault on the Noble chain that can maintain multiple remote positions simultaneously across different chains. These remote positions are ERC-4626 compatible vaults. This architecture provides:

- **Diversification**: Risk is spread across multiple yield sources managed by the single vault
- **Optimization**: The vault can dynamically allocate capital to the highest-performing strategies
- **Resilience**: Issues with one protocol don't compromise the entire vault
- **Flexibility**: New opportunities can be added without system migration

The Noble vault can configure:
- Maximum number of remote positions (e.g., 5-10)
- Allowed protocols (e.g., Hyperliquid, Base lending protocols, Noble App Layer vaults)
- Allowed chains (via Hyperlane Domain IDs: 998 for Hyperliquid, 8453 for Base, 4000261 for Noble App Layer)
- Rebalancing thresholds and strategies

### Net Asset Value (NAV) System

The NAV system provides accurate, real-time valuation of the Noble vault's assets including all its remote positions and inflight funds:

```
Total NAV = Local Assets
          + Σ(Remote Position Values)
          + Σ(Inflight Funds Values)
          - Pending Liabilities

NAV per Share = Total NAV / Total Outstanding Shares
```

Key features:
- **Push-Based Oracle Integration**: Remote chains actively push position values to Noble via Hyperlane using fixed-length byte encoding
- **Automatic NAV Updates**: Noble receives and processes byte-encoded price updates as they arrive from remote chains
- **Inflight Tracking**: USDN marked as inflight per Hyperlane route ID during bridge transit
- **Staleness Protection**: Maximum age limits prevent using outdated values when pushes stop arriving
- **Multi-Source Verification**: Critical updates require multiple oracle confirmations
- **Time-Weighted Averaging**: Reduces impact of temporary price spikes
- **Bridge Completion**: Tracking of completed bridge transactions

### Withdrawal Queue Mechanism

The withdrawal queue is a critical innovation that prevents value extraction attacks while ensuring fair redemptions:

#### Queue Processing Flow

1. **Request Phase**: Users submit withdrawal requests, locking their shares
2. **Queue Entry**: Requests enter FIFO queue with NAV snapshot
3. **Liquidity Monitoring**: System tracks available liquidity from:
   - Local vault reserves
   - Maturing positions
   - Incoming deposits
4. **Fulfillment**: When liquidity available, requests are marked CLAIMABLE
5. **Claim Phase**: Users claim their $USDN after withdrawal delay period

#### Fair Value Protection

- Each request uses the NAV at time of request, not fulfillment
- Prevents front-running of NAV updates
- Eliminates sandwich attacks around large deposits/withdrawals
- Ensures all users receive fair value regardless of queue position

## Security Mechanisms

### Anti-Manipulation Framework

The system implements multiple layers of defense against malicious behavior:

#### 1. Deposit Velocity Controls

```
Velocity Score = (Recent Volume / Time Window) × (Deposit Count / Expected Count)
```

- Tracks deposit patterns over rolling time windows
- Flags suspicious rapid deposits that could indicate attacks
- Enforces cooldown periods for high-velocity users

#### 2. Deposit Limits

Multiple limit types work in concert:

- **Per-User Limits**: Maximum total deposit per address
- **Per-Block Limits**: Maximum deposits in single block
- **Per-Transaction Limits**: Maximum single deposit amount
- **Total Vault Limits**: Maximum total deposits across all users
- **Minimum Amounts**: Prevents dust attacks and griefing

#### 3. Share Price Manipulation Defense

- **Entry/Exit Delays**: Withdrawal queue prevents immediate round-trips
- **NAV Snapshots**: Lock in values at request time
- **Slippage Protection**: Maximum acceptable NAV deviation checks
- **Fee Structure**: Management and performance fees discourage short-term speculation

#### 4. Oracle Security

Remote position values are protected through:

- **Staleness Checks**: Reject updates older than configured threshold
- **Deviation Limits**: Flag suspicious large value changes
- **Message Verification**: Hyperlane message authentication for cross-chain values
- **Fallback Values**: Use last known good values on oracle issues

### Withdrawal Security

The withdrawal queue provides multiple security benefits:

- **No Instant Liquidity**: Prevents bank run scenarios
- **Orderly Unwinding**: Allows time to close remote positions
- **Fair Ordering**: FIFO processing prevents preferential treatment
- **Partial Fulfillment**: Can process withdrawals as liquidity arrives
- **Emergency Mode**: Can pause new deposits while honoring withdrawals

## Remote Position Management

### Position Lifecycle

1. **Creation**: Deploy USDN to approved ERC-4626 compatible vault on target chain
<<<<<<< HEAD
2. **Share Tracking**: Receive and track vault shares representing the position
3. **Price Reception**: Remote chains push share price updates to Noble via Hyperlane
4. **Automatic NAV Updates**: Noble processes pushed price data to maintain current valuations
5. **Rebalancing**: Redeem shares from one vault and deposit to another
6. **Harvesting**: Yields compound within remote vaults
7. **Closure**: Redeem vault shares for USDN and withdraw to Noble
=======
2. **Share Tracking**: Track remote vault shares representing the position
3. **Monitoring**: Continuous NAV updates via oracles tracking share prices
4. **Rebalancing**: Redeem shares from one vault and deposit to another
5. **Harvesting**: Yields compound within remote vaults
6. **Closure**: Redeem remote vault shares for USDN and withdraw to Noble
>>>>>>> 7e6c7f14

### Cross-Chain Coordination

Remote positions leverage Hyperlane for secure cross-chain operations:

- **Deployment**: USDN bridged via specific Hyperlane routes to deposit into ERC-4626 compatible vaults
- **Share Management**: Remote shares received and tracked for each remote position
- **Inflight Tracking**: USDN marked as inflight per Hyperlane route ID during bridge transit
- **Route Management**: Each Hyperlane route (e.g., Noble→Hyperliquid, Base→Noble) tracked separately
<<<<<<< HEAD
- **Push-Based Price Updates**: Remote chains proactively push share prices to Noble via Hyperlane using fixed-length byte encoding for efficiency
- **Automatic Value Updates**: Noble continuously receives and applies byte-encoded price data directly from the Hyperlane Mailbox
- **Redemptions**: Vault shares redeemed for USDN and bridged back to Noble via specific return routes
=======
- **Value Updates**: Share prices in remote vaults relayed through Hyperlane oracles
- **Redemptions**: Remote vault shares redeemed for USDN and bridged back to Noble via specific return routes
>>>>>>> 7e6c7f14
- **Completion Tracking**: Monitoring of bridge transaction completions per route
- **Emergency Recovery**: Fallback mechanisms for bridge failures on specific routes

### Risk Management

Each remote position is subject to:

- **Concentration Limits**: No single position > X% of total vault
- **Chain Limits**: Maximum exposure per blockchain
- **Approved Vaults Only**: Only deploy to pre-approved vault addresses
- **Push-Based Price Monitoring**: Receive continuous share price updates pushed from remote chains
- **Health Monitoring**: Automatic alerts when price pushes stop arriving or show degradation

## Inflight Funds Management

### Overview

Inflight funds represent capital that is temporarily in transit between the Noble vault and its remote positions, or between positions during rebalancing. Each inflight transaction is tracked by its specific Hyperlane route identifier, allowing precise monitoring of capital flows across different bridge paths. This capital remains fully accounted for in the NAV to ensure accurate vault valuation at all times.

### Inflight Fund Types

1. **Deposit to Position**: USDN being deployed from the Noble vault to a remote ERC-4626 compatible vault
2. **Withdrawal from Position**: USDN returning from redeemed remote vault shares to the Noble vault
3. **Rebalance Between Positions**: USDN moving between remote vaults (via Noble after share redemption)
4. **Pending Deployment**: USDN from deposits awaiting allocation to remote vaults
5. **Pending Withdrawal Distribution**: USDN from redeemed shares awaiting distribution to withdrawal queue
6. **Yield Collection**: Automatic compounding within remote vaults

### Tracking Mechanism

Each inflight transaction maintains:
- **Hyperlane Route ID**: Unique route identifier (e.g., 4000260998 for Noble→Hyperliquid)
- **Transaction ID**: Hyperlane message ID for the specific transfer
- **Source/Destination Domains**: Hyperlane domain IDs for the route endpoints (4000260 for Noble, 998 for Hyperliquid, 8453 for Base, 4000261 for Noble App Layer)
- **Expected Value**: USDN amount sent including estimated bridge fees
- **Current Value**: Last known USDN value for NAV calculation
- **Time Bounds**: Expected arrival time and maximum duration per route
- **Status Updates**: PENDING → CONFIRMED → COMPLETED lifecycle per route
- **Route-Specific Limits**: Maximum exposure allowed per Hyperlane route

### NAV Impact

Inflight funds are included in NAV calculations to prevent artificial value fluctuations:

```
During Transit:
- USDN leaves source → Marked as inflight
- NAV unchanged (USDN still counted)
- Hyperlane confirms → Status: CONFIRMED
- USDN arrives → Status: COMPLETED

Special States:
- New deposits → PENDING_DEPLOYMENT until allocated
- Returned funds → PENDING_WITHDRAWAL_DISTRIBUTION until claimed
- Rebalancing → WITHDRAWAL then PENDING_DEPLOYMENT then DEPOSIT
```

### Transaction Completion

1. **Status Tracking**: Bridge transactions monitored for completion
2. **Timeout Management**: Stale transactions flagged for investigation
3. **Manual Intervention**: Failed transactions require governance action

### Risk Mitigation

- **Maximum Duration Limits**: Funds cannot remain inflight indefinitely on any route
- **Per-Route Value Caps**: Limits on inflight exposure for each Hyperlane route
- **Total Value Caps**: Aggregate limits across all routes for the vault
- **Route Diversification**: Use multiple Hyperlane routes to reduce concentration risk
- **Insurance Reserve**: Coverage for potential failures on specific routes
- **Message Authentication**: Verification of Hyperlane message origin and integrity

## Operational Flows

### Deposit Flow with Security Checks

```
User Deposit Request
    ↓
Velocity Check → [Fail: Reject]
    ↓ Pass
Limit Checks → [Fail: Reject]
    ↓ Pass
Cooldown Check → [Fail: Reject]
    ↓ Pass
Calculate Shares (Current NAV)
    ↓
Mint Shares to User
    ↓
Update Velocity Metrics
    ↓
Mark Funds as Inflight
    ↓
Deploy Capital via Bridge
    ↓
Monitor Bridge Confirmation
    ↓
Deposit into Remote Vault
    ↓
Track Remote Vault Shares
```

### Withdrawal Flow with Queue

```
Withdrawal Request
    ↓
Lock User Shares
    ↓
Enter Queue (FIFO)
    ↓
Record NAV Snapshot
    ↓
Wait for Liquidity
    ↓
Process Queue (Keeper/Auto)
    ↓
Mark as CLAIMABLE
    ↓
User Claims (After Delay)
    ↓
Burn Shares & Transfer $USDN
```

### Remote Position Capital Return Flow

```
Initiate Vault Share Redemption
    ↓
Redeem Shares for USDN
    ↓
Mark Expected USDN as Inflight
    ↓
NAV Includes Inflight USDN Value
    ↓
Hyperlane Confirmation Received
    ↓
Mark Transaction as Completed
    ↓
Mark as PENDING_WITHDRAWAL_DISTRIBUTION
    ↓
Update Vault Liquidity
    ↓
Process Withdrawal Queue
```

### Rebalancing Between Positions Flow

```
Initiate Rebalance Strategy
    ↓
Redeem Shares from Source Vault
    ↓
Mark as WITHDRAWAL_FROM_POSITION Inflight (Route A)
    ↓
Track via Hyperlane Route ID (e.g., 998_4000260)
    ↓
USDN Arrives at Noble
    ↓
Mark as PENDING_DEPLOYMENT
    ↓
Deploy to Target Vault
    ↓
Mark as DEPOSIT_TO_POSITION Inflight (Route B)
    ↓
Track via Hyperlane Route ID (e.g., 4000260_8453)
    ↓
Deposit into Target Vault & Receive Remote Position Shares
    ↓
Update Share Balances & Clear Route Tracking
```

## Economic Model

### Fee Structure

- **Management Fee**: Annual percentage on total AUM
- **Performance Fee**: Percentage of profits above hurdle rate
- **No Deposit/Withdrawal Fees**: Encourages participation
- **Fee Distribution**: To protocol treasury and/or stakers

### Yield Distribution

- **Automatic Compounding**: Yields increase NAV per share
- **No Manual Claims**: Value accrues to share price
- **Fair Distribution**: Proportional to share ownership
- **Tax Efficiency**: Unrealized gains until withdrawal

## Advantages Over V1

### Enhanced Capital Efficiency

- **Multi-Strategy**: Higher yields through diversification
- **Dynamic Allocation**: Respond to market opportunities
- **Cross-Chain Reach**: Access best yields anywhere
- **Professional Management**: Expert strategy selection

### Improved Security

- **Queue System**: Eliminates many attack vectors
- **Velocity Controls**: Prevents rapid manipulation
- **NAV Snapshots**: Fair value for all users
- **Oracle Redundancy**: Multiple verification sources

### Better User Experience

- **Single Token**: Users hold shares in the single Noble vault, complexity abstracted
- **Automatic Optimization**: No manual strategy switching
- **Transparent NAV**: Clear value per share
- **Predictable Withdrawals**: Queue provides certainty

## Emergency Procedures

### Pause Mechanisms

- **Deposit Pause**: Stop new deposits, allow withdrawals
- **Withdrawal Pause**: Emergency only, requires governance
- **Position Pause**: Halt specific remote positions
- **Global Pause**: Complete system halt (extreme cases)

### Recovery Procedures

- **Position Recovery**: Retrieve funds from failed positions
- **Inflight Recovery**: Manual intervention for stuck bridge transactions
- **Oracle Fallback**: Manual NAV updates if oracles fail
- **Transaction Override**: Force-complete stale inflight funds
- **Emergency Withdrawal**: Direct redemption at last known NAV
- **Governance Override**: Multi-sig can intervene if needed

## Conclusion

The Noble Dollar Vault V2 system represents a sophisticated approach to decentralized yield optimization, balancing the need for high returns with robust security mechanisms. Through innovations like the withdrawal queue, the single vault's ability to manage multiple remote positions, and comprehensive anti-manipulation controls, the system provides users with professional-grade yield strategies while maintaining the security and fairness expected in DeFi.

The architecture's flexibility allows for future enhancements and new strategy additions without requiring user migration, ensuring the system can evolve with the rapidly changing DeFi landscape while protecting user value.<|MERGE_RESOLUTION|>--- conflicted
+++ resolved
@@ -122,20 +122,13 @@
 ### Position Lifecycle
 
 1. **Creation**: Deploy USDN to approved ERC-4626 compatible vault on target chain
-<<<<<<< HEAD
 2. **Share Tracking**: Receive and track vault shares representing the position
 3. **Price Reception**: Remote chains push share price updates to Noble via Hyperlane
 4. **Automatic NAV Updates**: Noble processes pushed price data to maintain current valuations
 5. **Rebalancing**: Redeem shares from one vault and deposit to another
 6. **Harvesting**: Yields compound within remote vaults
-7. **Closure**: Redeem vault shares for USDN and withdraw to Noble
-=======
-2. **Share Tracking**: Track remote vault shares representing the position
-3. **Monitoring**: Continuous NAV updates via oracles tracking share prices
-4. **Rebalancing**: Redeem shares from one vault and deposit to another
-5. **Harvesting**: Yields compound within remote vaults
-6. **Closure**: Redeem remote vault shares for USDN and withdraw to Noble
->>>>>>> 7e6c7f14
+7. **Closure**: Redeem remote vault shares for USDN and withdraw to Noble
+
 
 ### Cross-Chain Coordination
 
@@ -145,14 +138,9 @@
 - **Share Management**: Remote shares received and tracked for each remote position
 - **Inflight Tracking**: USDN marked as inflight per Hyperlane route ID during bridge transit
 - **Route Management**: Each Hyperlane route (e.g., Noble→Hyperliquid, Base→Noble) tracked separately
-<<<<<<< HEAD
 - **Push-Based Price Updates**: Remote chains proactively push share prices to Noble via Hyperlane using fixed-length byte encoding for efficiency
 - **Automatic Value Updates**: Noble continuously receives and applies byte-encoded price data directly from the Hyperlane Mailbox
-- **Redemptions**: Vault shares redeemed for USDN and bridged back to Noble via specific return routes
-=======
-- **Value Updates**: Share prices in remote vaults relayed through Hyperlane oracles
 - **Redemptions**: Remote vault shares redeemed for USDN and bridged back to Noble via specific return routes
->>>>>>> 7e6c7f14
 - **Completion Tracking**: Monitoring of bridge transaction completions per route
 - **Emergency Recovery**: Fallback mechanisms for bridge failures on specific routes
 
