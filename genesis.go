--- conflicted
+++ resolved
@@ -38,14 +38,14 @@
 func InitGenesis(ctx context.Context, k *keeper.Keeper, address address.Codec, genesis types.GenesisState) {
 	var err error
 
+	err = k.Paused.Set(ctx, genesis.Paused)
+	if err != nil {
+		panic(errors.Wrap(err, "unable to set genesis paused state"))
+	}
+
 	err = k.Index.Set(ctx, genesis.Index)
 	if err != nil {
 		panic(errors.Wrap(err, "unable to set genesis index"))
-	}
-
-	err = k.Paused.Set(ctx, genesis.Paused)
-	if err != nil {
-		panic(errors.Wrap(err, "unable to set genesis paused state"))
 	}
 
 	for rawAccount, rawPrincipal := range genesis.Principal {
@@ -65,22 +65,17 @@
 		}
 	}
 
-<<<<<<< HEAD
 	err = k.Stats.Set(ctx, genesis.Stats)
 	if err != nil {
 		panic(errors.Wrap(err, "unable to set genesis stats"))
 	}
 
-	if err = k.Owner.Set(ctx, genesis.Portal.Owner); err != nil {
-		panic(errors.Wrap(err, "unable to set genesis owner"))
-=======
 	if err = k.PortalOwner.Set(ctx, genesis.Portal.Owner); err != nil {
 		panic(errors.Wrap(err, "unable to set genesis portal owner"))
 	}
 
 	if err = k.PortalPaused.Set(ctx, genesis.Portal.Paused); err != nil {
 		panic(errors.Wrap(err, "unable to set genesis portal paused state"))
->>>>>>> dff417bd
 	}
 
 	for chain, peer := range genesis.Portal.Peers {
@@ -125,13 +120,10 @@
 }
 
 func ExportGenesis(ctx context.Context, k *keeper.Keeper) *types.GenesisState {
+	paused := k.GetPaused(ctx)
 	index, _ := k.Index.Get(ctx)
 	principal, _ := k.GetPrincipal(ctx)
-<<<<<<< HEAD
 	stats, _ := k.Stats.Get(ctx)
-=======
-	paused := k.GetPaused(ctx)
->>>>>>> dff417bd
 
 	portalOwner, _ := k.PortalOwner.Get(ctx)
 	portalPaused := k.GetPortalPaused(ctx)
@@ -150,18 +142,13 @@
 			Peers:  portalPeers,
 			Nonce:  portalNonce,
 		},
-<<<<<<< HEAD
-=======
-		Index:     index,
-		Paused:    paused,
-		Principal: principal,
->>>>>>> dff417bd
 		Vaults: vaults.GenesisState{
 			Positions:              vaultsPositions,
 			Rewards:                vaultsRewards,
 			TotalFlexiblePrincipal: vaultsTotalFlexiblePrincipal,
 			Paused:                 vaultsPaused,
 		},
+		Paused:    paused,
 		Index:     index,
 		Principal: principal,
 		Stats:     stats,
