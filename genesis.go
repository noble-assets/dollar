package dollar

import (
	"context"
	"fmt"

	"cosmossdk.io/collections"
	"cosmossdk.io/core/address"
	"cosmossdk.io/errors"
	"cosmossdk.io/math"
	"dollar.noble.xyz/types/vaults"

	"dollar.noble.xyz/keeper"
	"dollar.noble.xyz/types"
	"dollar.noble.xyz/types/portal"
)

func InitGenesis(ctx context.Context, k *keeper.Keeper, address address.Codec, genesis types.GenesisState) {
	var err error

	err = k.Index.Set(ctx, genesis.Index)
	if err != nil {
		panic(errors.Wrap(err, "unable to set genesis index"))
	}

	for rawAccount, rawPrincipal := range genesis.Principal {
		account, err := address.StringToBytes(rawAccount)
		if err != nil {
			panic(errors.Wrapf(err, "unable to decode account %s", rawAccount))
		}

		principal, ok := math.NewIntFromString(rawPrincipal)
		if !ok {
			panic(fmt.Errorf("unable to parse principal %s", rawPrincipal))
		}

		err = k.Principal.Set(ctx, account, principal)
		if err != nil {
			panic(errors.Wrapf(err, "unable to set genesis principal (%s:%s)", rawAccount, rawPrincipal))
		}
	}

	if err = k.Owner.Set(ctx, genesis.Portal.Owner); err != nil {
		panic(errors.Wrap(err, "unable to set genesis owner"))
	}

	for chain, peer := range genesis.Portal.Peers {
		err = k.Peers.Set(ctx, chain, peer)
		if err != nil {
			panic(errors.Wrapf(err, "unable to set genesis peer (%d:%s)", chain, peer))
		}
	}

<<<<<<< HEAD
	if err = k.Owner.Set(ctx, genesis.Vaults.Owner); err != nil {
		panic(errors.Wrap(err, "unable to set genesis vaults owner"))
	}

	for _, position := range genesis.Vaults.Positions {
		if err = k.Positions.Set(ctx, collections.Join3(position.Address, int32(position.Vault), position.Time.Unix()), vaults.Position{
			Principal: position.Principal,
			Index:     position.Index,
			Amount:    position.Amount,
			Time:      position.Time,
		}); err != nil {
			panic(errors.Wrapf(err, "unable to set position (%s:%s)", position.Address, position.Vault))
		}
	}

	for _, reward := range genesis.Vaults.Rewards {
		if err = k.Rewards.Set(ctx, reward.Index.String(), vaults.Reward{
			Index:   reward.Index,
			Total:   reward.Total,
			Rewards: reward.Rewards,
		}); err != nil {
			panic(errors.Wrapf(err, "unable to set reward (index:%s)", reward.Index))
		}
	}

	if err = k.Paused.Set(ctx, int32(genesis.Vaults.Paused)); err != nil {
		panic(errors.Wrap(err, "unable to set genesis vaults paused"))
	}

	if err = k.TotalFlexiblePrincipal.Set(ctx, genesis.Vaults.TotalFlexiblePrincipal); err != nil {
		panic(errors.Wrap(err, "unable to set total flexible principal"))
=======
	if err = k.Nonce.Set(ctx, genesis.Portal.Nonce); err != nil {
		panic(errors.Wrap(err, "unable to set genesis nonce"))
>>>>>>> 697cd966
	}
}

func ExportGenesis(ctx context.Context, k *keeper.Keeper) *types.GenesisState {
	index, _ := k.Index.Get(ctx)
	principal, _ := k.GetPrincipal(ctx)

	owner, _ := k.Owner.Get(ctx)
	peers, _ := k.GetPeers(ctx)
<<<<<<< HEAD
	rewards, _ := k.GetRewards(ctx)
	positions, _ := k.GetPositions(ctx)
	totalFlexiblePrincipal, _ := k.GetTotalFlexiblePrincipal(ctx)
	paused := k.GetPaused(ctx)
=======
	nonce, _ := k.Nonce.Get(ctx)
>>>>>>> 697cd966

	return &types.GenesisState{
		Portal: portal.GenesisState{
			Owner: owner,
			Peers: peers,
			Nonce: nonce,
		},
		Index:     index,
		Principal: principal,
		Vaults: vaults.GenesisState{
			Owner:                  owner,
			Positions:              positions,
			Rewards:                rewards,
			TotalFlexiblePrincipal: totalFlexiblePrincipal,
			Paused:                 paused,
		},
	}
}<|MERGE_RESOLUTION|>--- conflicted
+++ resolved
@@ -51,7 +51,10 @@
 		}
 	}
 
-<<<<<<< HEAD
+	if err = k.Nonce.Set(ctx, genesis.Portal.Nonce); err != nil {
+		panic(errors.Wrap(err, "unable to set genesis nonce"))
+	}
+
 	if err = k.Owner.Set(ctx, genesis.Vaults.Owner); err != nil {
 		panic(errors.Wrap(err, "unable to set genesis vaults owner"))
 	}
@@ -83,10 +86,6 @@
 
 	if err = k.TotalFlexiblePrincipal.Set(ctx, genesis.Vaults.TotalFlexiblePrincipal); err != nil {
 		panic(errors.Wrap(err, "unable to set total flexible principal"))
-=======
-	if err = k.Nonce.Set(ctx, genesis.Portal.Nonce); err != nil {
-		panic(errors.Wrap(err, "unable to set genesis nonce"))
->>>>>>> 697cd966
 	}
 }
 
@@ -96,14 +95,12 @@
 
 	owner, _ := k.Owner.Get(ctx)
 	peers, _ := k.GetPeers(ctx)
-<<<<<<< HEAD
+	nonce, _ := k.Nonce.Get(ctx)
+
 	rewards, _ := k.GetRewards(ctx)
 	positions, _ := k.GetPositions(ctx)
 	totalFlexiblePrincipal, _ := k.GetTotalFlexiblePrincipal(ctx)
 	paused := k.GetPaused(ctx)
-=======
-	nonce, _ := k.Nonce.Get(ctx)
->>>>>>> 697cd966
 
 	return &types.GenesisState{
 		Portal: portal.GenesisState{
