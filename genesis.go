// SPDX-License-Identifier: BUSL-1.1
//
// Copyright (C) 2025, NASD Inc. All rights reserved.
// Use of this software is governed by the Business Source License included
// in the LICENSE file of this repository and at www.mariadb.com/bsl11.
//
// ANY USE OF THE LICENSED WORK IN VIOLATION OF THIS LICENSE WILL AUTOMATICALLY
// TERMINATE YOUR RIGHTS UNDER THIS LICENSE FOR THE CURRENT AND ALL OTHER
// VERSIONS OF THE LICENSED WORK.
//
// THIS LICENSE DOES NOT GRANT YOU ANY RIGHT IN ANY TRADEMARK OR LOGO OF
// LICENSOR OR ITS AFFILIATES (PROVIDED THAT YOU MAY USE A TRADEMARK OR LOGO OF
// LICENSOR AS EXPRESSLY REQUIRED BY THIS LICENSE).
//
// TO THE EXTENT PERMITTED BY APPLICABLE LAW, THE LICENSED WORK IS PROVIDED ON
// AN "AS IS" BASIS. LICENSOR HEREBY DISCLAIMS ALL WARRANTIES AND CONDITIONS,
// EXPRESS OR IMPLIED, INCLUDING (WITHOUT LIMITATION) WARRANTIES OF
// MERCHANTABILITY, FITNESS FOR A PARTICULAR PURPOSE, NON-INFRINGEMENT, AND
// TITLE.

package dollar

import (
	"context"
	"fmt"

	"cosmossdk.io/collections"
	"cosmossdk.io/core/address"
	"cosmossdk.io/errors"
	"cosmossdk.io/math"
	"dollar.noble.xyz/types/vaults"

	"dollar.noble.xyz/keeper"
	"dollar.noble.xyz/types"
	"dollar.noble.xyz/types/portal"
)

func InitGenesis(ctx context.Context, k *keeper.Keeper, address address.Codec, genesis types.GenesisState) {
	var err error

	err = k.Paused.Set(ctx, genesis.Paused)
	if err != nil {
		panic(errors.Wrap(err, "unable to set genesis paused state"))
	}

	err = k.Index.Set(ctx, genesis.Index)
	if err != nil {
		panic(errors.Wrap(err, "unable to set genesis index"))
	}

	for rawAccount, rawPrincipal := range genesis.Principal {
		account, err := address.StringToBytes(rawAccount)
		if err != nil {
			panic(errors.Wrapf(err, "unable to decode account %s", rawAccount))
		}

		principal, ok := math.NewIntFromString(rawPrincipal)
		if !ok {
			panic(fmt.Errorf("unable to parse principal %s", rawPrincipal))
		}

		err = k.Principal.Set(ctx, account, principal)
		if err != nil {
			panic(errors.Wrapf(err, "unable to set genesis principal (%s:%s)", rawAccount, rawPrincipal))
		}
	}

	err = k.Stats.Set(ctx, genesis.Stats)
	if err != nil {
		panic(errors.Wrap(err, "unable to set genesis stats"))
	}

	if err = k.PortalOwner.Set(ctx, genesis.Portal.Owner); err != nil {
		panic(errors.Wrap(err, "unable to set genesis portal owner"))
	}

	if err = k.PortalPaused.Set(ctx, genesis.Portal.Paused); err != nil {
		panic(errors.Wrap(err, "unable to set genesis portal paused state"))
	}

	for chain, peer := range genesis.Portal.Peers {
		err = k.PortalPeers.Set(ctx, chain, peer)
		if err != nil {
			panic(errors.Wrapf(err, "unable to set genesis portal peer (%d:%s)", chain, peer))
		}
	}

	if err = k.PortalNonce.Set(ctx, genesis.Portal.Nonce); err != nil {
		panic(errors.Wrap(err, "unable to set genesis portal nonce"))
	}

	for _, position := range genesis.Vaults.Positions {
		if err = k.VaultsPositions.Set(ctx, collections.Join3(position.Address, int32(position.Vault), position.Time.Unix()), vaults.Position{
			Principal: position.Principal,
			Index:     position.Index,
			Amount:    position.Amount,
			Time:      position.Time,
		}); err != nil {
			panic(errors.Wrapf(err, "unable to set vaults position (%s:%s)", position.Address, position.Vault))
		}
	}

	for _, reward := range genesis.Vaults.Rewards {
		if err = k.VaultsRewards.Set(ctx, reward.Index.String(), vaults.Reward{
			Index:   reward.Index,
			Total:   reward.Total,
			Rewards: reward.Rewards,
		}); err != nil {
			panic(errors.Wrapf(err, "unable to set vaults reward (index:%s)", reward.Index))
		}
	}

<<<<<<< HEAD
	if err = k.VaultsStats.Set(ctx, genesis.Vaults.Stats); err != nil {
		panic(errors.Wrapf(err, "unable to set genesis vaults stats"))
	}

	if err = k.Paused.Set(ctx, int32(genesis.Vaults.Paused)); err != nil {
		panic(errors.Wrap(err, "unable to set genesis vaults paused"))
=======
	if err = k.VaultsPaused.Set(ctx, int32(genesis.Vaults.Paused)); err != nil {
		panic(errors.Wrap(err, "unable to set genesis vaults paused state"))
>>>>>>> 8a6fff73
	}

	if err = k.VaultsTotalFlexiblePrincipal.Set(ctx, genesis.Vaults.TotalFlexiblePrincipal); err != nil {
		panic(errors.Wrap(err, "unable to set total vaults flexible principal"))
	}
}

func ExportGenesis(ctx context.Context, k *keeper.Keeper) *types.GenesisState {
	paused := k.GetPaused(ctx)
	index, _ := k.Index.Get(ctx)
	principal, _ := k.GetPrincipal(ctx)
	stats, _ := k.Stats.Get(ctx)

	portalOwner, _ := k.PortalOwner.Get(ctx)
	portalPaused := k.GetPortalPaused(ctx)
	portalPeers, _ := k.GetPortalPeers(ctx)
	portalNonce, _ := k.PortalNonce.Get(ctx)

<<<<<<< HEAD
	rewards, _ := k.GetRewards(ctx)
	positions, _ := k.GetPositions(ctx)
	totalFlexiblePrincipal, _ := k.GetTotalFlexiblePrincipal(ctx)
	paused := k.GetPaused(ctx)
	vaultsStats, _ := k.GetVaultsStats(ctx)
=======
	vaultsRewards, _ := k.GetVaultsRewards(ctx)
	vaultsPositions, _ := k.GetVaultsPositions(ctx)
	vaultsTotalFlexiblePrincipal, _ := k.GetVaultsTotalFlexiblePrincipal(ctx)
	vaultsPaused := k.GetVaultsPaused(ctx)
>>>>>>> 8a6fff73

	return &types.GenesisState{
		Portal: portal.GenesisState{
			Owner:  portalOwner,
			Paused: portalPaused,
			Peers:  portalPeers,
			Nonce:  portalNonce,
		},
		Vaults: vaults.GenesisState{
<<<<<<< HEAD
			Positions:              positions,
			Rewards:                rewards,
			TotalFlexiblePrincipal: totalFlexiblePrincipal,
			Paused:                 paused,
			Stats:                  vaultsStats,
=======
			Positions:              vaultsPositions,
			Rewards:                vaultsRewards,
			TotalFlexiblePrincipal: vaultsTotalFlexiblePrincipal,
			Paused:                 vaultsPaused,
>>>>>>> 8a6fff73
		},
		Paused:    paused,
		Index:     index,
		Principal: principal,
		Stats:     stats,
	}
}<|MERGE_RESOLUTION|>--- conflicted
+++ resolved
@@ -110,17 +110,12 @@
 		}
 	}
 
-<<<<<<< HEAD
+	if err = k.VaultsPaused.Set(ctx, int32(genesis.Vaults.Paused)); err != nil {
+		panic(errors.Wrap(err, "unable to set genesis vaults paused state"))
+	}
+
 	if err = k.VaultsStats.Set(ctx, genesis.Vaults.Stats); err != nil {
 		panic(errors.Wrapf(err, "unable to set genesis vaults stats"))
-	}
-
-	if err = k.Paused.Set(ctx, int32(genesis.Vaults.Paused)); err != nil {
-		panic(errors.Wrap(err, "unable to set genesis vaults paused"))
-=======
-	if err = k.VaultsPaused.Set(ctx, int32(genesis.Vaults.Paused)); err != nil {
-		panic(errors.Wrap(err, "unable to set genesis vaults paused state"))
->>>>>>> 8a6fff73
 	}
 
 	if err = k.VaultsTotalFlexiblePrincipal.Set(ctx, genesis.Vaults.TotalFlexiblePrincipal); err != nil {
@@ -139,18 +134,11 @@
 	portalPeers, _ := k.GetPortalPeers(ctx)
 	portalNonce, _ := k.PortalNonce.Get(ctx)
 
-<<<<<<< HEAD
-	rewards, _ := k.GetRewards(ctx)
-	positions, _ := k.GetPositions(ctx)
-	totalFlexiblePrincipal, _ := k.GetTotalFlexiblePrincipal(ctx)
-	paused := k.GetPaused(ctx)
-	vaultsStats, _ := k.GetVaultsStats(ctx)
-=======
 	vaultsRewards, _ := k.GetVaultsRewards(ctx)
 	vaultsPositions, _ := k.GetVaultsPositions(ctx)
 	vaultsTotalFlexiblePrincipal, _ := k.GetVaultsTotalFlexiblePrincipal(ctx)
 	vaultsPaused := k.GetVaultsPaused(ctx)
->>>>>>> 8a6fff73
+	vaultsStats, _ := k.GetVaultsStats(ctx)
 
 	return &types.GenesisState{
 		Portal: portal.GenesisState{
@@ -160,18 +148,11 @@
 			Nonce:  portalNonce,
 		},
 		Vaults: vaults.GenesisState{
-<<<<<<< HEAD
-			Positions:              positions,
-			Rewards:                rewards,
-			TotalFlexiblePrincipal: totalFlexiblePrincipal,
-			Paused:                 paused,
-			Stats:                  vaultsStats,
-=======
 			Positions:              vaultsPositions,
 			Rewards:                vaultsRewards,
 			TotalFlexiblePrincipal: vaultsTotalFlexiblePrincipal,
 			Paused:                 vaultsPaused,
->>>>>>> 8a6fff73
+			Stats:                  vaultsStats,
 		},
 		Paused:    paused,
 		Index:     index,
