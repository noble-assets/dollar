--- conflicted
+++ resolved
@@ -159,11 +159,7 @@
 	}
 
 	// Retrieve all positions associated with the user.
-<<<<<<< HEAD
-	positions, err := k.GetPositionsByProviderAndVault(ctx, addr, vaults.VaultType_value[msg.Vault.String()])
-=======
-	positions, err := k.GetVaultsPositionsByProvider(ctx, addr)
->>>>>>> 8a6fff73
+	positions, err := k.GetVaultsPositionsByProviderAndVault(ctx, addr, vaults.VaultType_value[msg.Vault.String()])
 	if err != nil {
 		return nil, err
 	}
