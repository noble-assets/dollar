// SPDX-License-Identifier: BUSL-1.1
//
// Copyright (C) 2025, NASD Inc. All rights reserved.
// Use of this software is governed by the Business Source License included
// in the LICENSE file of this repository and at www.mariadb.com/bsl11.
//
// ANY USE OF THE LICENSED WORK IN VIOLATION OF THIS LICENSE WILL AUTOMATICALLY
// TERMINATE YOUR RIGHTS UNDER THIS LICENSE FOR THE CURRENT AND ALL OTHER
// VERSIONS OF THE LICENSED WORK.
//
// THIS LICENSE DOES NOT GRANT YOU ANY RIGHT IN ANY TRADEMARK OR LOGO OF
// LICENSOR OR ITS AFFILIATES (PROVIDED THAT YOU MAY USE A TRADEMARK OR LOGO OF
// LICENSOR AS EXPRESSLY REQUIRED BY THIS LICENSE).
//
// TO THE EXTENT PERMITTED BY APPLICABLE LAW, THE LICENSED WORK IS PROVIDED ON
// AN "AS IS" BASIS. LICENSOR HEREBY DISCLAIMS ALL WARRANTIES AND CONDITIONS,
// EXPRESS OR IMPLIED, INCLUDING (WITHOUT LIMITATION) WARRANTIES OF
// MERCHANTABILITY, FITNESS FOR A PARTICULAR PURPOSE, NON-INFRINGEMENT, AND
// TITLE.

package keeper

import (
	"bytes"
	"context"
	"encoding/binary"

	"cosmossdk.io/errors"

	"dollar.noble.xyz/types/portal"
	"dollar.noble.xyz/types/portal/ntt"
)

var _ portal.MsgServer = &portalMsgServer{}

type portalMsgServer struct {
	*Keeper
}

func NewPortalMsgServer(keeper *Keeper) portal.MsgServer {
	return &portalMsgServer{Keeper: keeper}
}

func (k portalMsgServer) Deliver(ctx context.Context, msg *portal.MsgDeliver) (*portal.MsgDeliverResponse, error) {
<<<<<<< HEAD
	if err := k.DeliverInjections(ctx, &portal.MsgDeliverInjection{
		Vaa: msg.Vaa,
	}); err != nil {
=======
	if k.GetPortalPaused(ctx) {
		return nil, portal.ErrPaused
	}

	vaa, err := k.wormhole.ParseAndVerifyVAA(ctx, msg.Vaa)
	if err != nil {
		return nil, err
	}

	peer, err := k.PortalPeers.Get(ctx, uint16(vaa.EmitterChain))
	if err != nil {
		return nil, errors.Wrapf(portal.ErrInvalidPeer, "chain %d not configured", vaa.EmitterChain)
	}

	if !bytes.Equal(peer.Transceiver, vaa.EmitterAddress.Bytes()) {
		return nil, errors.Wrapf(
			portal.ErrInvalidPeer,
			"expected transceiver %s for chain %d, got %s",
			hex.EncodeToString(peer.Transceiver), vaa.EmitterChain,
			vaa.EmitterAddress.String(),
		)
	}

	transceiverMessage, err := ntt.ParseTransceiverMessage(vaa.Payload)
	if err != nil {
>>>>>>> dff417bd
		return nil, err
	}

	return &portal.MsgDeliverResponse{}, nil
}

func (k portalMsgServer) Transfer(ctx context.Context, msg *portal.MsgTransfer) (*portal.MsgTransferResponse, error) {
	if k.GetPortalPaused(ctx) {
		return nil, portal.ErrPaused
	}

	peer, err := k.PortalPeers.Get(ctx, msg.Chain)
	if err != nil {
		return nil, errors.Wrapf(portal.ErrInvalidPeer, "chain %d is not configured", msg.Chain)
	}

	if len(msg.Recipient) != 32 {
		return nil, errors.Wrap(portal.ErrInvalidRecipient, "recipient must be 32 bytes")
	}

	index, err := k.Index.Get(ctx)
	if err != nil {
		return nil, errors.Wrap(err, "unable to get index from state")
	}
	additionalPayload := make([]byte, 8)
	binary.BigEndian.PutUint64(additionalPayload, uint64(index))

	rawNativeTokenTransfer := ntt.EncodeNativeTokenTransfer(ntt.NativeTokenTransfer{
		Amount:            msg.Amount.Uint64(),
		SourceToken:       portal.RawToken,
		To:                msg.Recipient,
		ToChain:           msg.Chain,
		AdditionalPayload: additionalPayload,
	})

	sender, err := k.address.StringToBytes(msg.Signer)
	if err != nil {
		return nil, errors.Wrapf(err, "unable to decode account %s", msg.Signer)
	}
	rawSender := make([]byte, 32)
	copy(rawSender[32-len(sender):], sender)

	nonce, err := k.IncrementPortalNonce(ctx)
	if err != nil {
		return nil, err
	}
	rawNonce := make([]byte, 4)
	binary.BigEndian.PutUint32(rawNonce, nonce)
	id := make([]byte, 32)
	copy(id[32-len(rawNonce):], rawNonce)

	rawManagerMessage := ntt.EncodeManagerMessage(ntt.ManagerMessage{
		Id:      id,
		Sender:  rawSender,
		Payload: rawNativeTokenTransfer,
	})

	rawTransceiverMessage := ntt.EncodeTransceiverMessage(ntt.TransceiverMessage{
		SourceManagerAddress:    portal.PaddedManagerAddress,
		RecipientManagerAddress: peer.Manager,
		ManagerPayload:          rawManagerMessage,
		TransceiverPayload:      nil,
	})

	err = k.Burn(ctx, sender, msg.Amount)
	if err != nil {
		return nil, errors.Wrap(err, "unable to burn coins")
	}

	return &portal.MsgTransferResponse{}, k.wormhole.PostMessage(
		ctx,
		portal.TransceiverAddress,
		rawTransceiverMessage,
		nonce,
	)
}

func (k portalMsgServer) SetPausedState(ctx context.Context, msg *portal.MsgSetPausedState) (*portal.MsgSetPausedStateResponse, error) {
	if err := k.EnsureOwner(ctx, msg.Signer); err != nil {
		return nil, err
	}

	if err := k.PortalPaused.Set(ctx, msg.Paused); err != nil {
		return nil, err
	}

	return &portal.MsgSetPausedStateResponse{}, nil
}

func (k portalMsgServer) SetPeer(ctx context.Context, msg *portal.MsgSetPeer) (*portal.MsgSetPeerResponse, error) {
	if err := k.EnsureOwner(ctx, msg.Signer); err != nil {
		return nil, err
	}

	if msg.Chain == 0 {
		return nil, errors.Wrap(portal.ErrInvalidPeer, "chain cannot be 0")
	}
	chain, err := k.wormhole.GetChain(ctx)
	if err != nil || msg.Chain == chain {
		return nil, errors.Wrapf(portal.ErrInvalidPeer, "chain cannot be %d", chain)
	}

	empty := make([]byte, 32)

	if len(msg.Transceiver) != 32 {
		return nil, errors.Wrap(portal.ErrInvalidPeer, "transceiver must be 32 bytes")
	}
	if bytes.Equal(msg.Transceiver, empty) {
		return nil, errors.Wrap(portal.ErrInvalidPeer, "transceiver must not be empty")
	}

	if len(msg.Manager) != 32 {
		return nil, errors.Wrap(portal.ErrInvalidPeer, "manager must be 32 bytes")
	}
	if bytes.Equal(msg.Manager, empty) {
		return nil, errors.Wrap(portal.ErrInvalidPeer, "manager must not be empty")
	}

	peer, _ := k.PortalPeers.Get(ctx, msg.Chain)
	err = k.PortalPeers.Set(ctx, msg.Chain, portal.Peer{
		Transceiver: msg.Transceiver,
		Manager:     msg.Manager,
	})
	if err != nil {
		return nil, errors.Wrap(err, "unable to set peer in state")
	}

	return &portal.MsgSetPeerResponse{}, k.event.EventManager(ctx).Emit(ctx, &portal.PeerUpdated{
		Chain:          msg.Chain,
		OldTransceiver: peer.Transceiver,
		NewTransceiver: msg.Transceiver,
		OldManager:     peer.Manager,
		NewManager:     msg.Manager,
	})
}

func (k portalMsgServer) TransferOwnership(ctx context.Context, msg *portal.MsgTransferOwnership) (*portal.MsgTransferOwnershipResponse, error) {
	if err := k.EnsureOwner(ctx, msg.Signer); err != nil {
		return nil, err
	}

	if _, err := k.address.StringToBytes(msg.NewOwner); err != nil {
		return nil, errors.Wrap(err, "unable to decode new owner address")
	}
	if msg.NewOwner == msg.Signer {
		return nil, portal.ErrSameOwner
	}

	if err := k.PortalOwner.Set(ctx, msg.NewOwner); err != nil {
		return nil, errors.Wrap(err, "unable to set owner in state")
	}

	return &portal.MsgTransferOwnershipResponse{}, k.event.EventManager(ctx).Emit(ctx, &portal.OwnershipTransferred{
		PreviousOwner: msg.Signer,
		NewOwner:      msg.NewOwner,
	})
}

// EnsureOwner is a utility that ensures a message was signed by the portal owner.
func (k portalMsgServer) EnsureOwner(ctx context.Context, signer string) error {
	owner, _ := k.PortalOwner.Get(ctx)
	if owner == "" {
		return portal.ErrNoOwner
	}

	if signer != owner {
		return errors.Wrapf(portal.ErrNotOwner, "expected %s, got %s", owner, signer)
	}

	return nil
}<|MERGE_RESOLUTION|>--- conflicted
+++ resolved
@@ -42,37 +42,9 @@
 }
 
 func (k portalMsgServer) Deliver(ctx context.Context, msg *portal.MsgDeliver) (*portal.MsgDeliverResponse, error) {
-<<<<<<< HEAD
 	if err := k.DeliverInjections(ctx, &portal.MsgDeliverInjection{
 		Vaa: msg.Vaa,
 	}); err != nil {
-=======
-	if k.GetPortalPaused(ctx) {
-		return nil, portal.ErrPaused
-	}
-
-	vaa, err := k.wormhole.ParseAndVerifyVAA(ctx, msg.Vaa)
-	if err != nil {
-		return nil, err
-	}
-
-	peer, err := k.PortalPeers.Get(ctx, uint16(vaa.EmitterChain))
-	if err != nil {
-		return nil, errors.Wrapf(portal.ErrInvalidPeer, "chain %d not configured", vaa.EmitterChain)
-	}
-
-	if !bytes.Equal(peer.Transceiver, vaa.EmitterAddress.Bytes()) {
-		return nil, errors.Wrapf(
-			portal.ErrInvalidPeer,
-			"expected transceiver %s for chain %d, got %s",
-			hex.EncodeToString(peer.Transceiver), vaa.EmitterChain,
-			vaa.EmitterAddress.String(),
-		)
-	}
-
-	transceiverMessage, err := ntt.ParseTransceiverMessage(vaa.Payload)
-	if err != nil {
->>>>>>> dff417bd
 		return nil, err
 	}
 
