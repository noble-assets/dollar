// SPDX-License-Identifier: BUSL-1.1
//
// Copyright (C) 2025, NASD Inc. All rights reserved.
// Use of this software is governed by the Business Source License included
// in the LICENSE file of this repository and at www.mariadb.com/bsl11.
//
// ANY USE OF THE LICENSED WORK IN VIOLATION OF THIS LICENSE WILL AUTOMATICALLY
// TERMINATE YOUR RIGHTS UNDER THIS LICENSE FOR THE CURRENT AND ALL OTHER
// VERSIONS OF THE LICENSED WORK.
//
// THIS LICENSE DOES NOT GRANT YOU ANY RIGHT IN ANY TRADEMARK OR LOGO OF
// LICENSOR OR ITS AFFILIATES (PROVIDED THAT YOU MAY USE A TRADEMARK OR LOGO OF
// LICENSOR AS EXPRESSLY REQUIRED BY THIS LICENSE).
//
// TO THE EXTENT PERMITTED BY APPLICABLE LAW, THE LICENSED WORK IS PROVIDED ON
// AN "AS IS" BASIS. LICENSOR HEREBY DISCLAIMS ALL WARRANTIES AND CONDITIONS,
// EXPRESS OR IMPLIED, INCLUDING (WITHOUT LIMITATION) WARRANTIES OF
// MERCHANTABILITY, FITNESS FOR A PARTICULAR PURPOSE, NON-INFRINGEMENT, AND
// TITLE.

package keeper

import (
	"context"
	"fmt"

	"cosmossdk.io/collections"
	"cosmossdk.io/core/address"
	"cosmossdk.io/core/event"
	"cosmossdk.io/core/header"
	"cosmossdk.io/core/store"
	"cosmossdk.io/errors"
	"cosmossdk.io/math"
	"github.com/cosmos/cosmos-sdk/codec"
	sdk "github.com/cosmos/cosmos-sdk/types"
	authtypes "github.com/cosmos/cosmos-sdk/x/auth/types"

	"dollar.noble.xyz/types"
	"dollar.noble.xyz/types/portal"
	"dollar.noble.xyz/types/vaults"
)

type Keeper struct {
	denom     string
	authority string

	header   header.Service
	event    event.Service
	address  address.Codec
	bank     types.BankKeeper
	account  types.AccountKeeper
	wormhole portal.WormholeKeeper

	Paused    collections.Item[bool]
	Index     collections.Item[int64]
	Principal collections.Map[[]byte, math.Int]
	Stats     collections.Item[types.Stats]

	PortalOwner  collections.Item[string]
	PortalPaused collections.Item[bool]
	PortalPeers  collections.Map[uint16, portal.Peer]
	PortalNonce  collections.Item[uint32]

	VaultsPaused                 collections.Item[int32]
	VaultsPositions              *collections.IndexedMap[collections.Triple[[]byte, int32, int64], vaults.Position, VaultsPositionsIndexes]
	VaultsTotalFlexiblePrincipal collections.Item[math.Int]
	VaultsRewards                collections.Map[string, vaults.Reward]
}

func NewKeeper(denom string, authority string, cdc codec.Codec, store store.KVStoreService, header header.Service, event event.Service, address address.Codec, bank types.BankKeeper, account types.AccountKeeper, wormhole portal.WormholeKeeper) *Keeper {
	transceiverAddress := authtypes.NewModuleAddress(fmt.Sprintf("%s/transceiver", portal.SubmoduleName))
	copy(portal.PaddedTransceiverAddress[12:], transceiverAddress)
	portal.TransceiverAddress, _ = address.BytesToString(transceiverAddress)

	managerAddress := authtypes.NewModuleAddress(fmt.Sprintf("%s/manager", portal.SubmoduleName))
	copy(portal.PaddedManagerAddress[12:], managerAddress)
	portal.ManagerAddress, _ = address.BytesToString(managerAddress)

	bz := []byte(denom)
	copy(portal.RawToken[32-len(bz):], bz)

	builder := collections.NewSchemaBuilder(store)

	keeper := &Keeper{
		denom:     denom,
		authority: authority,
		header:    header,
		event:     event,
		address:   address,
		bank:      bank,
		wormhole:  wormhole,
		account:   account,

		Paused:    collections.NewItem(builder, types.PausedKey, "paused", collections.BoolValue),
		Index:     collections.NewItem(builder, types.IndexKey, "index", collections.Int64Value),
		Principal: collections.NewMap(builder, types.PrincipalPrefix, "principal", collections.BytesKey, sdk.IntValue),
		Stats:     collections.NewItem(builder, types.StatsKey, "stats", codec.CollValue[types.Stats](cdc)),

		PortalOwner:  collections.NewItem(builder, portal.OwnerKey, "portal_owner", collections.StringValue),
		PortalPaused: collections.NewItem(builder, portal.PausedKey, "portal_paused", collections.BoolValue),
		PortalPeers:  collections.NewMap(builder, portal.PeerPrefix, "portal_peers", collections.Uint16Key, codec.CollValue[portal.Peer](cdc)),
		PortalNonce:  collections.NewItem(builder, portal.NonceKey, "portal_nonce", collections.Uint32Value),

		VaultsPaused:                 collections.NewItem(builder, vaults.PausedKey, "vaults_paused", collections.Int32Value),
		VaultsPositions:              collections.NewIndexedMap(builder, vaults.PositionPrefix, "vaults_positions", collections.TripleKeyCodec(collections.BytesKey, collections.Int32Key, collections.Int64Key), codec.CollValue[vaults.Position](cdc), NewVaultsPositionsIndexes(builder)),
		VaultsTotalFlexiblePrincipal: collections.NewItem(builder, vaults.TotalFlexiblePrincipalKey, "vaults_total_flexible_principal", sdk.IntValue),
		VaultsRewards:                collections.NewMap(builder, vaults.RewardPrefix, "vaults_rewards", collections.StringKey, codec.CollValue[vaults.Reward](cdc)),
	}

	_, err := builder.Build()
	if err != nil {
		panic(err)
	}

	return keeper
}

// SetBankKeeper overwrites the bank keeper used in this module.
func (k *Keeper) SetBankKeeper(bankKeeper types.BankKeeper) {
	k.bank = bankKeeper
}

// SendRestrictionFn performs an underlying transfer of principal when executing a $USDN transfer.
func (k *Keeper) SendRestrictionFn(ctx context.Context, sender, recipient sdk.AccAddress, coins sdk.Coins) (newRecipient sdk.AccAddress, err error) {
	if amount := coins.AmountOf(k.denom); !amount.IsZero() {
<<<<<<< HEAD
		// We don't want to perform any principal updates in the case of yield accrual.
		// -> Transfer from Module to Yield account.
		if sender.Equals(types.ModuleAddress) && recipient.Equals(types.YieldAddress) {
			return recipient, nil
		}
		// We don't want to perform any principal updates in the case of yield payout.
		// -> Transfer from Yield to User account.
		if sender.Equals(types.YieldAddress) {
			return recipient, nil
=======
		// We don't want to perform any principal updates in the case of yield payout.
		// -> Transfer from Yield to User account.
		if sender.Equals(types.YieldAddress) {
			return recipient, nil
		}
		// Handle transfers where the recipient is the yield account.
		if recipient.Equals(types.YieldAddress) {
			if sender.Equals(types.ModuleAddress) {
				// We don't want to perform any principal updates in the case of yield accrual.
				// -> Transfer from Module to Yield account.
				return recipient, nil
			} else {
				// We don't want to allow any other transfers to the yield account.
				// -> Transfer from User to Yield account.
				return recipient, fmt.Errorf("transfers of %s to %s are not allowed", k.denom, recipient.String())
			}
>>>>>>> dff417bd
		}

		rawIndex, err := k.Index.Get(ctx)
		if err != nil {
			return recipient, errors.Wrap(err, "unable to get index from state")
		}
		index := math.LegacyNewDec(rawIndex).QuoInt64(1e12)
		principal := amount.ToLegacyDec().Quo(index).TruncateInt()

		// We don't want to update the sender's principal in the case of issuance.
		// -> Transfer from Module to User account.
		if !sender.Equals(types.ModuleAddress) {
			senderPrincipal, err := k.Principal.Get(ctx, sender)
			if err != nil {
				if errors.IsOf(err, collections.ErrNotFound) {
					senderPrincipal = math.ZeroInt()
				} else {
					return recipient, errors.Wrap(err, "unable to get sender principal from state")
				}
			}
			err = k.Principal.Set(ctx, sender, senderPrincipal.Sub(principal))
			if err != nil {
				return recipient, errors.Wrap(err, "unable to set sender principal to state")
			}
		} else {
			err = k.IncrementTotalPrincipal(ctx, principal)
			if err != nil {
				return recipient, errors.Wrap(err, "unable to increment total principal")
			}
		}

		// We don't want to update the recipient's principal in the case of withdrawal.
		// -> Transfer from User to Module account.
		if !recipient.Equals(types.ModuleAddress) {
			recipientPrincipal, err := k.Principal.Get(ctx, recipient)
			if err != nil {
				if errors.IsOf(err, collections.ErrNotFound) {
					recipientPrincipal = math.ZeroInt()
				} else {
					return recipient, errors.Wrap(err, "unable to get recipient principal from state")
				}
			}
			err = k.Principal.Set(ctx, recipient, recipientPrincipal.Add(principal))
			if err != nil {
				return recipient, errors.Wrap(err, "unable to set recipient principal to state")
<<<<<<< HEAD
			}
		} else {
			err = k.DecrementTotalPrincipal(ctx, principal)
			if err != nil {
				return recipient, errors.Wrap(err, "unable to decrement total principal")
=======
>>>>>>> dff417bd
			}
		}
	}

	return recipient, nil
}

// GetDenom is a utility that returns the configured denomination of $USDN.
func (k *Keeper) GetDenom() string {
	return k.denom
}

// GetYield is a utility that returns the user's current amount of claimable $USDN yield.
func (k *Keeper) GetYield(ctx context.Context, account string) (math.Int, []byte, error) {
	bz, err := k.address.StringToBytes(account)
	if err != nil {
		return math.ZeroInt(), nil, errors.Wrapf(err, "unable to decode account %s", account)
	}

	principal, err := k.Principal.Get(ctx, bz)
	if err != nil {
		return math.ZeroInt(), nil, errors.Wrapf(err, "unable to get principal for account %s from state", account)
	}

	rawIndex, err := k.Index.Get(ctx)
	if err != nil {
		return math.ZeroInt(), nil, errors.Wrap(err, "unable to get index from state")
	}
	index := math.LegacyNewDec(rawIndex).QuoInt64(1e12)

	currentBalance := k.bank.GetBalance(ctx, bz, k.denom).Amount
	expectedBalance := index.MulInt(principal).TruncateInt()

	yield, _ := expectedBalance.SafeSub(currentBalance)

	// TODO: temporary fix for negative coin amounts
	if yield.Abs().Equal(math.OneInt()) || yield.IsNegative() {
		return math.ZeroInt(), nil, nil
	}

	return yield, bz, nil
}<|MERGE_RESOLUTION|>--- conflicted
+++ resolved
@@ -123,17 +123,6 @@
 // SendRestrictionFn performs an underlying transfer of principal when executing a $USDN transfer.
 func (k *Keeper) SendRestrictionFn(ctx context.Context, sender, recipient sdk.AccAddress, coins sdk.Coins) (newRecipient sdk.AccAddress, err error) {
 	if amount := coins.AmountOf(k.denom); !amount.IsZero() {
-<<<<<<< HEAD
-		// We don't want to perform any principal updates in the case of yield accrual.
-		// -> Transfer from Module to Yield account.
-		if sender.Equals(types.ModuleAddress) && recipient.Equals(types.YieldAddress) {
-			return recipient, nil
-		}
-		// We don't want to perform any principal updates in the case of yield payout.
-		// -> Transfer from Yield to User account.
-		if sender.Equals(types.YieldAddress) {
-			return recipient, nil
-=======
 		// We don't want to perform any principal updates in the case of yield payout.
 		// -> Transfer from Yield to User account.
 		if sender.Equals(types.YieldAddress) {
@@ -150,7 +139,6 @@
 				// -> Transfer from User to Yield account.
 				return recipient, fmt.Errorf("transfers of %s to %s are not allowed", k.denom, recipient.String())
 			}
->>>>>>> dff417bd
 		}
 
 		rawIndex, err := k.Index.Get(ctx)
@@ -196,14 +184,11 @@
 			err = k.Principal.Set(ctx, recipient, recipientPrincipal.Add(principal))
 			if err != nil {
 				return recipient, errors.Wrap(err, "unable to set recipient principal to state")
-<<<<<<< HEAD
 			}
 		} else {
 			err = k.DecrementTotalPrincipal(ctx, principal)
 			if err != nil {
 				return recipient, errors.Wrap(err, "unable to decrement total principal")
-=======
->>>>>>> dff417bd
 			}
 		}
 	}
