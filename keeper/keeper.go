// SPDX-License-Identifier: BUSL-1.1
//
// Copyright (C) 2025, NASD Inc. All rights reserved.
// Use of this software is governed by the Business Source License included
// in the LICENSE file of this repository and at www.mariadb.com/bsl11.
//
// ANY USE OF THE LICENSED WORK IN VIOLATION OF THIS LICENSE WILL AUTOMATICALLY
// TERMINATE YOUR RIGHTS UNDER THIS LICENSE FOR THE CURRENT AND ALL OTHER
// VERSIONS OF THE LICENSED WORK.
//
// THIS LICENSE DOES NOT GRANT YOU ANY RIGHT IN ANY TRADEMARK OR LOGO OF
// LICENSOR OR ITS AFFILIATES (PROVIDED THAT YOU MAY USE A TRADEMARK OR LOGO OF
// LICENSOR AS EXPRESSLY REQUIRED BY THIS LICENSE).
//
// TO THE EXTENT PERMITTED BY APPLICABLE LAW, THE LICENSED WORK IS PROVIDED ON
// AN "AS IS" BASIS. LICENSOR HEREBY DISCLAIMS ALL WARRANTIES AND CONDITIONS,
// EXPRESS OR IMPLIED, INCLUDING (WITHOUT LIMITATION) WARRANTIES OF
// MERCHANTABILITY, FITNESS FOR A PARTICULAR PURPOSE, NON-INFRINGEMENT, AND
// TITLE.

package keeper

import (
	"context"
	"fmt"

	"cosmossdk.io/collections"
	"cosmossdk.io/core/address"
	"cosmossdk.io/core/event"
	"cosmossdk.io/core/header"
	"cosmossdk.io/core/store"
	"cosmossdk.io/errors"
	"cosmossdk.io/math"
	"github.com/cosmos/cosmos-sdk/codec"
	sdk "github.com/cosmos/cosmos-sdk/types"
	authtypes "github.com/cosmos/cosmos-sdk/x/auth/types"

	"dollar.noble.xyz/types"
	"dollar.noble.xyz/types/portal"
	"dollar.noble.xyz/types/vaults"
)

type Keeper struct {
	denom     string
	authority string

	header   header.Service
	event    event.Service
	address  address.Codec
	bank     types.BankKeeper
	account  types.AccountKeeper
	wormhole portal.WormholeKeeper

	Paused    collections.Item[bool]
	Index     collections.Item[int64]
	Principal collections.Map[[]byte, math.Int]
	Stats     collections.Item[types.Stats]

	PortalOwner  collections.Item[string]
	PortalPaused collections.Item[bool]
	PortalPeers  collections.Map[uint16, portal.Peer]
	PortalNonce  collections.Item[uint32]

<<<<<<< HEAD
	Paused                 collections.Item[int32]
	Positions              *collections.IndexedMap[collections.Triple[[]byte, int32, int64], vaults.Position, PositionsIndexes]
	TotalFlexiblePrincipal collections.Item[math.Int]
	Rewards                collections.Map[string, vaults.Reward]
	VaultsStats            collections.Item[vaults.Stats]
=======
	VaultsPaused                 collections.Item[int32]
	VaultsPositions              *collections.IndexedMap[collections.Triple[[]byte, int32, int64], vaults.Position, VaultsPositionsIndexes]
	VaultsTotalFlexiblePrincipal collections.Item[math.Int]
	VaultsRewards                collections.Map[string, vaults.Reward]
>>>>>>> 8a6fff73
}

func NewKeeper(denom string, authority string, cdc codec.Codec, store store.KVStoreService, header header.Service, event event.Service, address address.Codec, bank types.BankKeeper, account types.AccountKeeper, wormhole portal.WormholeKeeper) *Keeper {
	transceiverAddress := authtypes.NewModuleAddress(fmt.Sprintf("%s/transceiver", portal.SubmoduleName))
	copy(portal.PaddedTransceiverAddress[12:], transceiverAddress)
	portal.TransceiverAddress, _ = address.BytesToString(transceiverAddress)

	managerAddress := authtypes.NewModuleAddress(fmt.Sprintf("%s/manager", portal.SubmoduleName))
	copy(portal.PaddedManagerAddress[12:], managerAddress)
	portal.ManagerAddress, _ = address.BytesToString(managerAddress)

	bz := []byte(denom)
	copy(portal.RawToken[32-len(bz):], bz)

	builder := collections.NewSchemaBuilder(store)

	keeper := &Keeper{
		denom:     denom,
		authority: authority,
		header:    header,
		event:     event,
		address:   address,
		bank:      bank,
		wormhole:  wormhole,
		account:   account,

		Paused:    collections.NewItem(builder, types.PausedKey, "paused", collections.BoolValue),
		Index:     collections.NewItem(builder, types.IndexKey, "index", collections.Int64Value),
		Principal: collections.NewMap(builder, types.PrincipalPrefix, "principal", collections.BytesKey, sdk.IntValue),
		Stats:     collections.NewItem(builder, types.StatsKey, "stats", codec.CollValue[types.Stats](cdc)),

		PortalOwner:  collections.NewItem(builder, portal.OwnerKey, "portal_owner", collections.StringValue),
		PortalPaused: collections.NewItem(builder, portal.PausedKey, "portal_paused", collections.BoolValue),
		PortalPeers:  collections.NewMap(builder, portal.PeerPrefix, "portal_peers", collections.Uint16Key, codec.CollValue[portal.Peer](cdc)),
		PortalNonce:  collections.NewItem(builder, portal.NonceKey, "portal_nonce", collections.Uint32Value),

<<<<<<< HEAD
		Paused:                 collections.NewItem(builder, vaults.PausedKey, "paused", collections.Int32Value),
		Positions:              collections.NewIndexedMap(builder, vaults.PositionPrefix, "positions", collections.TripleKeyCodec(collections.BytesKey, collections.Int32Key, collections.Int64Key), codec.CollValue[vaults.Position](cdc), NewPositionsIndexes(builder)),
		TotalFlexiblePrincipal: collections.NewItem(builder, vaults.TotalFlexiblePrincipalKey, "total_flexible_principal", sdk.IntValue),
		Rewards:                collections.NewMap(builder, vaults.RewardPrefix, "rewards", collections.StringKey, codec.CollValue[vaults.Reward](cdc)),
		VaultsStats:            collections.NewItem(builder, vaults.StatsPrefix, "vaults_stats", codec.CollValue[vaults.Stats](cdc)),
=======
		VaultsPaused:                 collections.NewItem(builder, vaults.PausedKey, "vaults_paused", collections.Int32Value),
		VaultsPositions:              collections.NewIndexedMap(builder, vaults.PositionPrefix, "vaults_positions", collections.TripleKeyCodec(collections.BytesKey, collections.Int32Key, collections.Int64Key), codec.CollValue[vaults.Position](cdc), NewVaultsPositionsIndexes(builder)),
		VaultsTotalFlexiblePrincipal: collections.NewItem(builder, vaults.TotalFlexiblePrincipalKey, "vaults_total_flexible_principal", sdk.IntValue),
		VaultsRewards:                collections.NewMap(builder, vaults.RewardPrefix, "vaults_rewards", collections.StringKey, codec.CollValue[vaults.Reward](cdc)),
>>>>>>> 8a6fff73
	}

	_, err := builder.Build()
	if err != nil {
		panic(err)
	}

	return keeper
}

// SetBankKeeper overwrites the bank keeper used in this module.
func (k *Keeper) SetBankKeeper(bankKeeper types.BankKeeper) {
	k.bank = bankKeeper
}

// SendRestrictionFn performs an underlying transfer of principal when executing a $USDN transfer.
func (k *Keeper) SendRestrictionFn(ctx context.Context, sender, recipient sdk.AccAddress, coins sdk.Coins) (newRecipient sdk.AccAddress, err error) {
	coin := coins.AmountOf(k.denom)
	if amount := coin; !amount.IsZero() {
		// We don't want to perform any principal updates in the case of yield payout.
		// -> Transfer from Yield to User account.
		if sender.Equals(types.YieldAddress) {
			return recipient, nil
		}
		// Handle transfers where the recipient is the yield account.
		if recipient.Equals(types.YieldAddress) {
			if sender.Equals(types.ModuleAddress) {
				// We don't want to perform any principal updates in the case of yield accrual.
				// -> Transfer from Module to Yield account.
				return recipient, nil
			} else {
				// We don't want to allow any other transfers to the yield account.
				// -> Transfer from User to Yield account.
				return recipient, fmt.Errorf("transfers of %s to %s are not allowed", k.denom, recipient.String())
			}
		}

		rawIndex, err := k.Index.Get(ctx)
		if err != nil {
			return recipient, errors.Wrap(err, "unable to get index from state")
		}
		index := math.LegacyNewDec(rawIndex).QuoInt64(1e12)
		principal := amount.ToLegacyDec().Quo(index).TruncateInt()

		// We don't want to update the sender's principal in the case of issuance.
		// -> Transfer from Module to User account.
		if !sender.Equals(types.ModuleAddress) {
			senderPrincipal, err := k.Principal.Get(ctx, sender)
			if err != nil {
				if errors.IsOf(err, collections.ErrNotFound) {
					senderPrincipal = math.ZeroInt()
				} else {
					return recipient, errors.Wrap(err, "unable to get sender principal from state")
				}
			}
			err = k.Principal.Set(ctx, sender, senderPrincipal.Sub(principal))
			if err != nil {
				return recipient, errors.Wrap(err, "unable to set sender principal to state")
			}

			balance := k.bank.GetBalance(ctx, sender, k.denom)
			if balance.Equal(coin) {
				// If the sender's $USDN balance prior to the transfer is equal
				// to the transfer amount, this indicates that they are no
				// longer a holder, and we should decrement the statistic.
				err = k.DecrementTotalHolders(ctx)
				if err != nil {
					return recipient, errors.Wrap(err, "unable to decrement total holders")
				}
			}
		} else {
			err = k.IncrementTotalPrincipal(ctx, principal)
			if err != nil {
				return recipient, errors.Wrap(err, "unable to increment total principal")
			}
		}

		// We don't want to update the recipient's principal in the case of withdrawal.
		// -> Transfer from User to Module account.
		if !recipient.Equals(types.ModuleAddress) {
			recipientPrincipal, err := k.Principal.Get(ctx, recipient)
			if err != nil {
				if errors.IsOf(err, collections.ErrNotFound) {
					recipientPrincipal = math.ZeroInt()
				} else {
					return recipient, errors.Wrap(err, "unable to get recipient principal from state")
				}
			}
			err = k.Principal.Set(ctx, recipient, recipientPrincipal.Add(principal))
			if err != nil {
				return recipient, errors.Wrap(err, "unable to set recipient principal to state")
			}

			balance := k.bank.GetBalance(ctx, recipient, k.denom)
			if balance.IsZero() {
				// If the recipient's $USDN balance prior to the transfer is
				// zero, this indicates that they are a new holder, and we
				// should increment the statistic.
				err = k.IncrementTotalHolders(ctx)
				if err != nil {
					return recipient, errors.Wrap(err, "unable to increment total holders")
				}
			}
		} else {
			err = k.DecrementTotalPrincipal(ctx, principal)
			if err != nil {
				return recipient, errors.Wrap(err, "unable to decrement total principal")
			}
		}
	}

	return recipient, nil
}

// GetDenom is a utility that returns the configured denomination of $USDN.
func (k *Keeper) GetDenom() string {
	return k.denom
}

// GetYield is a utility that returns the user's current amount of claimable $USDN yield.
func (k *Keeper) GetYield(ctx context.Context, account string) (math.Int, []byte, error) {
	bz, err := k.address.StringToBytes(account)
	if err != nil {
		return math.ZeroInt(), nil, errors.Wrapf(err, "unable to decode account %s", account)
	}

	principal, err := k.Principal.Get(ctx, bz)
	if err != nil {
		return math.ZeroInt(), nil, errors.Wrapf(err, "unable to get principal for account %s from state", account)
	}

	rawIndex, err := k.Index.Get(ctx)
	if err != nil {
		return math.ZeroInt(), nil, errors.Wrap(err, "unable to get index from state")
	}
	index := math.LegacyNewDec(rawIndex).QuoInt64(1e12)

	currentBalance := k.bank.GetBalance(ctx, bz, k.denom).Amount
	expectedBalance := index.MulInt(principal).TruncateInt()

	yield, _ := expectedBalance.SafeSub(currentBalance)

	// TODO: temporary fix for negative coin amounts
	if yield.Abs().Equal(math.OneInt()) || yield.IsNegative() {
		return math.ZeroInt(), nil, nil
	}

	return yield, bz, nil
}<|MERGE_RESOLUTION|>--- conflicted
+++ resolved
@@ -61,18 +61,11 @@
 	PortalPeers  collections.Map[uint16, portal.Peer]
 	PortalNonce  collections.Item[uint32]
 
-<<<<<<< HEAD
-	Paused                 collections.Item[int32]
-	Positions              *collections.IndexedMap[collections.Triple[[]byte, int32, int64], vaults.Position, PositionsIndexes]
-	TotalFlexiblePrincipal collections.Item[math.Int]
-	Rewards                collections.Map[string, vaults.Reward]
-	VaultsStats            collections.Item[vaults.Stats]
-=======
 	VaultsPaused                 collections.Item[int32]
 	VaultsPositions              *collections.IndexedMap[collections.Triple[[]byte, int32, int64], vaults.Position, VaultsPositionsIndexes]
 	VaultsTotalFlexiblePrincipal collections.Item[math.Int]
 	VaultsRewards                collections.Map[string, vaults.Reward]
->>>>>>> 8a6fff73
+	VaultsStats            collections.Item[vaults.Stats]
 }
 
 func NewKeeper(denom string, authority string, cdc codec.Codec, store store.KVStoreService, header header.Service, event event.Service, address address.Codec, bank types.BankKeeper, account types.AccountKeeper, wormhole portal.WormholeKeeper) *Keeper {
@@ -109,18 +102,11 @@
 		PortalPeers:  collections.NewMap(builder, portal.PeerPrefix, "portal_peers", collections.Uint16Key, codec.CollValue[portal.Peer](cdc)),
 		PortalNonce:  collections.NewItem(builder, portal.NonceKey, "portal_nonce", collections.Uint32Value),
 
-<<<<<<< HEAD
-		Paused:                 collections.NewItem(builder, vaults.PausedKey, "paused", collections.Int32Value),
-		Positions:              collections.NewIndexedMap(builder, vaults.PositionPrefix, "positions", collections.TripleKeyCodec(collections.BytesKey, collections.Int32Key, collections.Int64Key), codec.CollValue[vaults.Position](cdc), NewPositionsIndexes(builder)),
-		TotalFlexiblePrincipal: collections.NewItem(builder, vaults.TotalFlexiblePrincipalKey, "total_flexible_principal", sdk.IntValue),
-		Rewards:                collections.NewMap(builder, vaults.RewardPrefix, "rewards", collections.StringKey, codec.CollValue[vaults.Reward](cdc)),
-		VaultsStats:            collections.NewItem(builder, vaults.StatsPrefix, "vaults_stats", codec.CollValue[vaults.Stats](cdc)),
-=======
 		VaultsPaused:                 collections.NewItem(builder, vaults.PausedKey, "vaults_paused", collections.Int32Value),
 		VaultsPositions:              collections.NewIndexedMap(builder, vaults.PositionPrefix, "vaults_positions", collections.TripleKeyCodec(collections.BytesKey, collections.Int32Key, collections.Int64Key), codec.CollValue[vaults.Position](cdc), NewVaultsPositionsIndexes(builder)),
 		VaultsTotalFlexiblePrincipal: collections.NewItem(builder, vaults.TotalFlexiblePrincipalKey, "vaults_total_flexible_principal", sdk.IntValue),
 		VaultsRewards:                collections.NewMap(builder, vaults.RewardPrefix, "vaults_rewards", collections.StringKey, codec.CollValue[vaults.Reward](cdc)),
->>>>>>> 8a6fff73
+		VaultsStats:            collections.NewItem(builder, vaults.StatsPrefix, "vaults_stats", codec.CollValue[vaults.Stats](cdc)),
 	}
 
 	_, err := builder.Build()
